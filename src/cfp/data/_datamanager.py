--- conflicted
+++ resolved
@@ -642,19 +642,9 @@
                 raise ValueError(
                     f"Key should be a string, found {covar} to be of type {type(covar)}."
                 )
-<<<<<<< HEAD
-        source_splits = adata.obs[adata.obs[control_key] == True][
-            data
-        ].drop_duplicates()
-        source_splits = map(tuple, source_splits.values)
-        target_splits = adata.obs[adata.obs[control_key] == False][
-            data
-        ].drop_duplicates()
-=======
         source_splits = adata.obs[adata.obs[control_key]][data].drop_duplicates()
         source_splits = map(tuple, source_splits.values)
         target_splits = adata.obs[~adata.obs[control_key]][data].drop_duplicates()
->>>>>>> cc2facdb
         target_splits = map(tuple, target_splits.values)
         source_without_targets = set(source_splits) - set(target_splits)
         if len(source_without_targets) > 0:
