--- conflicted
+++ resolved
@@ -83,12 +83,6 @@
 
     def prepare_model(
         self,
-<<<<<<< HEAD
-        flow: dict[Literal["constant_noise", "schroedinger_bridge"], float] = {
-            "constant_noise": 0.0
-        },
-=======
->>>>>>> 42739d4e
         condition_encoder: Literal["transformer", "deepset"] = "transformer",
         condition_embedding_dim: int = 32,
         time_encoder_dims: Sequence[int] = (1024, 1024, 1024),
@@ -139,13 +133,10 @@
             )
 
         condition_encoder_kwargs = condition_encoder_kwargs or {}
-<<<<<<< HEAD
         self._condition_dim = condition_embedding_dim
-=======
         velocity_field_kwargs = velocity_field_kwargs or {}
         solver_kwargs = solver_kwargs or {}
         flow = flow or {"constant_noise": 0.0}
->>>>>>> 42739d4e
 
         vf = ConditionalVelocityField(
             output_dim=self._data_dim,
@@ -163,11 +154,7 @@
             **velocity_field_kwargs,
         )
 
-<<<<<<< HEAD
         flow, noise = next(iter(flow.items()))
-=======
-        flow, noise = list(flow.items())[0]
->>>>>>> 42739d4e
         if flow == "constant_noise":
             flow = dynamics.ConstantNoiseFlow(noise)
         elif flow == "bridge":
