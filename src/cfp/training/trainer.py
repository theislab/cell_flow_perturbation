--- conflicted
+++ resolved
@@ -118,13 +118,12 @@
 
         pbar = tqdm(range(num_iterations))
         for it in pbar:
-            rng, rng_step_fn = jax.random.split(rng, 2)
+            rng, rng_step_fn, rng_resample = jax.random.split(rng, 3)
             batch = dataloader.sample(rng)
 
             src, tgt = batch["src_lin"], batch["tgt_lin"]
             src_cond = batch.get("src_condition")
 
-<<<<<<< HEAD
             match_fn = getattr(self.model, self._match_fn_name)
             if match_fn is not None:
                 tmat = match_fn(src, tgt)
@@ -143,12 +142,6 @@
                 tgt,
                 src_cond,
             )
-=======
-            if isinstance(self.model, genot.GENOT):
-                loss = self._genot_step_fn(rng_step_fn, src, tgt, src_cond)
-            else:
-                loss = self._otfm_step_fn(rng_step_fn, src, tgt, src_cond)
->>>>>>> 42739d4e
 
             training_logs["loss"].append(float(loss))
             if ((it - 1) % valid_freq == 0) and (it > 1):
